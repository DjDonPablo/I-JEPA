import torch.nn as nn
import torch


<<<<<<< HEAD
from custom_vit import VisionTransformer

=======
from mask.mask import apply_masks
from ..custom_vit import TransformerEncoder
from ..custom_pred import TransformerPrediction
>>>>>>> 53d65775

class ViTEncoder(nn.Module):
    def __init__(
        self,
        image_size: int = 96,  # dataset depedant
        patch_size: int = 8,  # -> 96 / 12 = 8 (get close to the paper '14')
        in_chans=3,  # 3, see dataset description
        embed_dim=192,  # 192 -> vit_tiny implem
        num_heads: int = 12,  # TODO: find good value between 12-100 (8 in source code)
        num_layers: int = 12,  # TODO: find good value
        num_classes: int = 0,  # Let this param to 0, (it will keep the size of the generated embeddings)
        norm=nn.LayerNorm,  # Layer Norm from Torch (ref: source code)
        dropout: float = 0.0,  # TODO: 0. for now (ref: source code)
        attention_dropout: float = 0.0,  # TODO: 0. for now (ref: source code)
    ):
        super().__init__()

        self.vit = TransformerEncoder(
            image_size=image_size,
            patch_size=patch_size,
            num_layers=num_layers,
            num_heads=num_heads,
            hidden_dim=embed_dim,
            mlp_dim=4
            * embed_dim,  # mlp_dim is the FIRST hidden layer size inside MLP (convention?)
            dropout=dropout,
            attention_dropout=attention_dropout,
            num_classes=num_classes,
            norm_layer=norm,
        )

        # replace the heads by the identity operator that is argument-insensitive.
        self.vit.heads = nn.Identity()

        # normalization init
        # self.norm = norm(embed_dim)

        # ==== Positional embeddings ====
        nb_patches = (image_size // patch_size) ** 2

        self.positional_embeddings = nn.Parameter(
            # (1, nb_patches, embed_dim)
            torch.zeros(1, nb_patches, embed_dim),
            requires_grad=False,
        )
        ## TODO:

    def forward(self, x, masks=None):
        ## TODO:

        # x (B, C, H, W)
        # x = self.patch_embed(x)  # (B, PW * PH, N)

        # add positional encoding

        # if masks != None:
        #     x = apply_masks(x, masks)

        # pass through transformer

        # eux ils font une layernorm à la fin ???

        x = self.vit(x, masks)

        return x


class ViTPredictor(nn.Module):
    def __init__(
            self,
            image_size: int = 96,           # dataset depedant
            patch_size: int = 8,            # -> 96 / 12 = 8 (get close to the paper '14')
            in_chans=3,                     # 3, see dataset description
            embed_dim=192,                  # 192 -> vit_tiny implem
            num_heads: int = 12,            # TODO: find good value between 12-100 (8 in source code)
            num_layers: int = 12,           # TODO: find good value
            num_classes: int = 0,           # Let this param to 0, (it will keep the size of the generated embeddings)
            norm=nn.LayerNorm,              # Layer Norm from Torch (ref: source code)
            dropout: float = 0.0,           # TODO: 0. for now (ref: source code)
            attention_dropout: float = 0.0  # TODO: 0. for now (ref: source code)
        ):
        super().__init__()

        self.vit = TransformerPrediction(
            image_size=image_size,
            patch_size=patch_size,
            num_layers=num_layers,
            num_heads=num_heads,
            hidden_dim=embed_dim,
            mlp_dim=4 * embed_dim, # mlp_dim is the FIRST hidden layer size inside MLP (convention?)
            dropout=dropout,
            attention_dropout=attention_dropout,
            num_classes=num_classes,
            norm_layer=norm,
        )

        # replace the heads by the identity operator that is argument-insensitive.
        self.vit.heads = nn.Identity()

        # normalization init
        #self.norm = norm(embed_dim)


        # ==== Positional embeddings ====
        nb_patches = (image_size // patch_size) ** 2

        self.positional_embeddings = nn.Parameter(
            # (1, nb_patches, embed_dim)
            torch.zeros(1, nb_patches, embed_dim),
            requires_grad=False
        )
        ## TODO:




    def forward(self, x, masks=None):
        ## TODO:

        # x (B, C, H, W)
        x = self.patch_embed(x) # (B, PW * PH, N)

        # add positional encoding

        # if masks != None:
        #     x = apply_masks(x, masks)

        # pass through transformer

        # eux ils font une layernorm à la fin ???

        return x












<|MERGE_RESOLUTION|>--- conflicted
+++ resolved
@@ -2,14 +2,9 @@
 import torch
 
 
-<<<<<<< HEAD
-from custom_vit import VisionTransformer
-
-=======
 from mask.mask import apply_masks
 from ..custom_vit import TransformerEncoder
 from ..custom_pred import TransformerPrediction
->>>>>>> 53d65775
 
 class ViTEncoder(nn.Module):
     def __init__(
@@ -33,8 +28,7 @@
             num_layers=num_layers,
             num_heads=num_heads,
             hidden_dim=embed_dim,
-            mlp_dim=4
-            * embed_dim,  # mlp_dim is the FIRST hidden layer size inside MLP (convention?)
+            mlp_dim=4 * embed_dim,  # mlp_dim is the FIRST hidden layer size inside MLP (convention?)
             dropout=dropout,
             attention_dropout=attention_dropout,
             num_classes=num_classes,
@@ -44,34 +38,8 @@
         # replace the heads by the identity operator that is argument-insensitive.
         self.vit.heads = nn.Identity()
 
-        # normalization init
-        # self.norm = norm(embed_dim)
-
-        # ==== Positional embeddings ====
-        nb_patches = (image_size // patch_size) ** 2
-
-        self.positional_embeddings = nn.Parameter(
-            # (1, nb_patches, embed_dim)
-            torch.zeros(1, nb_patches, embed_dim),
-            requires_grad=False,
-        )
-        ## TODO:
 
     def forward(self, x, masks=None):
-        ## TODO:
-
-        # x (B, C, H, W)
-        # x = self.patch_embed(x)  # (B, PW * PH, N)
-
-        # add positional encoding
-
-        # if masks != None:
-        #     x = apply_masks(x, masks)
-
-        # pass through transformer
-
-        # eux ils font une layernorm à la fin ???
-
         x = self.vit(x, masks)
 
         return x
@@ -82,8 +50,9 @@
             self,
             image_size: int = 96,           # dataset depedant
             patch_size: int = 8,            # -> 96 / 12 = 8 (get close to the paper '14')
-            in_chans=3,                     # 3, see dataset description
-            embed_dim=192,                  # 192 -> vit_tiny implem
+
+            embed_dim: int = 192,           # 192 -> vit_tiny implem
+            predictor_embed_dim: int = 96,  # 96
             num_heads: int = 12,            # TODO: find good value between 12-100 (8 in source code)
             num_layers: int = 12,           # TODO: find good value
             num_classes: int = 0,           # Let this param to 0, (it will keep the size of the generated embeddings)
@@ -94,8 +63,10 @@
         super().__init__()
 
         self.vit = TransformerPrediction(
-            image_size=image_size,
-            patch_size=patch_size,
+            num_patches = (image_size // patch_size) ** 2,
+            embed_dim = embed_dim,
+            predictor_embed_dim = predictor_embed_dim,
+
             num_layers=num_layers,
             num_heads=num_heads,
             hidden_dim=embed_dim,
@@ -109,38 +80,8 @@
         # replace the heads by the identity operator that is argument-insensitive.
         self.vit.heads = nn.Identity()
 
-        # normalization init
-        #self.norm = norm(embed_dim)
-
-
-        # ==== Positional embeddings ====
-        nb_patches = (image_size // patch_size) ** 2
-
-        self.positional_embeddings = nn.Parameter(
-            # (1, nb_patches, embed_dim)
-            torch.zeros(1, nb_patches, embed_dim),
-            requires_grad=False
-        )
-        ## TODO:
-
-
-
-
-    def forward(self, x, masks=None):
-        ## TODO:
-
-        # x (B, C, H, W)
-        x = self.patch_embed(x) # (B, PW * PH, N)
-
-        # add positional encoding
-
-        # if masks != None:
-        #     x = apply_masks(x, masks)
-
-        # pass through transformer
-
-        # eux ils font une layernorm à la fin ???
-
+    def forward(self, x, masks_enc, mask_pred):
+        x = self.vit(x, masks_enc, mask_pred)
         return x
 
 
