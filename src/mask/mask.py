--- conflicted
+++ resolved
@@ -12,195 +12,4 @@
         mask_keep = m.unsqueeze(-1).repeat(1, 1, x.size(-1))
         all_x += [torch.gather(x, dim=1, index=mask_keep)]
 
-<<<<<<< HEAD
-    return torch.cat(all_x, dim=0)
-
-
-def get_random_width_and_height(
-        n: int,
-        aspect_ratio_range_mask,
-        aspect_ratio_range_context,
-        scale_range_context,
-        scale_range_mask,
-        sqrt_count_patch,
-):
-    """
-    Returns a random height and weight based on a random aspect ratio and a random scale.\\
-    Length of height and width is `n+1`, the first `n` elements being masks height and width, and the last one being the context height and weight.
-
-    Parameters:
-    - `n`: the number of height and width to be generated. 
-    """
-    aspect_ratio = torch.FloatTensor(n).uniform_(*aspect_ratio_range_mask)
-    scale = torch.FloatTensor(n).uniform_(*scale_range_mask)
-
-    aspect_ratio = torch.cat(
-        (
-            aspect_ratio,
-            torch.FloatTensor(1).uniform_(*aspect_ratio_range_context),
-        )
-    )
-    scale = torch.cat((scale, torch.FloatTensor(1).uniform_(*scale_range_context)))
-
-    # calculate area, width and height of each mask and context
-    area = scale * (sqrt_count_patch ** 2)
-    height = torch.sqrt(area / aspect_ratio).round().int()
-    width = torch.sqrt(area * aspect_ratio).round().int()
-
-    return height, width
-
-
-def generate_masks(nb_mask: int, sqrt_count_patch: int, batch_size: int):  # 96 / 8 * 8
-    ci = []
-    for _ in range(batch_size):
-        heights, widths = get_random_width_and_height(
-            nb_mask,
-            (0.75, 1.5),
-            (1.0, 1.0),
-            (0.85, 1.0),
-            (0.15, 0.2),
-            sqrt_count_patch
-        )
-
-        print(f"1|\t\theights: {heights.shape}, widths: {widths.shape}\n")
-
-        xs = np.random.randint(low=sqrt_count_patch - widths[:-1].int() + 1)
-        ys = np.random.randint(low=sqrt_count_patch - heights[:-1].int() + 1)
-
-        print(f"2|\t\txs: {xs.shape}, ys: {ys.shape}\n")
-
-        # calculate patch indexes of mask
-        masks = []
-        masks_indexes = set()
-        z = zip(xs, ys, heights[:-1], widths[:-1])
-        for x, y, height, width in z:
-            tmp_mask = torch.cat(
-                [
-                    torch.arange(x, x + width) + (y + i) * sqrt_count_patch
-                    for i in range(height)
-                ]
-            )
-
-            masks_indexes.update(tmp_mask.tolist())
-            masks.append(tmp_mask)
-
-        context_indexes = set(
-            torch.cat(
-                [
-                    torch.arange(xs[-1], xs[-1] + widths[-1])
-                    + (ys[-1] + i) * sqrt_count_patch
-                    for i in range(heights[-1])
-                ]
-            ).tolist()
-        )
-
-        ci.append(
-            torch.tensor(list(context_indexes - masks_indexes), dtype=torch.int64)
-        )
-
-    return ci
-
-
-def generate_masks_badbatching(nb_mask: int, sqrt_count_patch: int, batch_size: int):
-    heights_list = []
-    widths_list = []
-    for _ in range(batch_size):
-        heights, widths = get_random_width_and_height(
-            nb_mask,
-            (0.75, 1.5),
-            (1.0, 1.0),
-            (0.85, 1.0),
-            (0.15, 0.2),
-            sqrt_count_patch
-        )
-        heights_list.append(heights)
-        widths_list.append(widths)
-
-    # dimension : (batch_size * (nb_mask + 1),)
-    heights = torch.cat(heights_list)
-    widths = torch.cat(widths_list)
-
-    print(f"1|\t\theights: {heights.shape}, widths: {widths.shape}\n")
-
-    # dimension : (batch_size, nb_mask + 1)
-    # lignes : batch_size : 1 ligne pour chaque élément du batch
-    # colonnes : nb_mask + 1 : nb_mask masques + 1 contexte
-    heights = heights.view(batch_size, nb_mask + 1)
-    widths = widths.view(batch_size, nb_mask + 1)
-
-    print(f"2|\t\theights: {heights.shape}, widths: {widths.shape}\n")
-
-    # dimension : (batch_size, nb_mask)
-    # lignes : batch_size : 1 ligne pour chaque élément du batch
-    # colonnes : nb_mask : 1 colonne pour chaque masque
-    xs = torch.randint(
-        low=0,
-        high=(sqrt_count_patch - widths[:, :-1].int() + 1).min().item(),
-        size=(batch_size, nb_mask)
-    )
-    ys = torch.randint(
-        low=0,
-        high=(sqrt_count_patch - heights[:, :-1].int() + 1).min().item(),
-        size=(batch_size, nb_mask)
-    )
-
-    print(f"3|\t\txs: {xs.shape}, ys: {ys.shape}\n")
-
-    # dimension : (batch_size, nb_mask, Z)
-    masks = torch.cat([
-        torch.cat([
-            torch.arange(start=int(xs[i, j]),
-                         end=int(xs[i, j] + widths[i, j])) + (ys[i, j] + k) * sqrt_count_patch
-            for k in range(heights[i, j])
-        ])
-        for i in range(batch_size)
-        for j in range(nb_mask)
-    ]).view(batch_size, nb_mask, -1)
-
-    print(f"4|\t\tmasks: {masks.shape}\n")
-
-    # dimension : (batch_size, nb_mask * Z)
-    mask_indexes = masks.view(batch_size, -1)
-
-    print(f"5|\t\tmask_indexes: {mask_indexes.shape}\n")
-
-    # dimension : (batch_size, Z)
-    context_xs = xs[:, -1]
-    context_ys = ys[:, -1]
-    context_heights = heights[:, -1]
-    context_widths = widths[:, -1]
-
-    print(
-        f"6|\t\tcontext_xs: {context_xs.shape}, context_ys: {context_ys.shape}, context_heights: {context_heights.shape}, context_widths: {context_widths.shape}\n")
-
-    # dimension : (batch_size, YZ)
-    context_indexes = torch.cat([
-        torch.cat([
-            torch.arange(start=int(context_xs[i]),
-                         end=int(context_xs[i] + context_widths[i])) + (context_ys[i] + k) * sqrt_count_patch
-            for k in range(context_heights[i])
-        ])
-        for i in range(batch_size)
-    ]).view(batch_size, -1)
-
-    print(f"7|\t\tcontext_indexes: {context_indexes.shape}\n")
-
-    # dimension : [(context_indexes,), ..., (context_indexes,)] -> len(list) = batch_size
-    context_indexes = [
-        torch.tensor(
-            list(
-                set(context_indexes[i].tolist()) - set(mask_indexes[i].tolist())
-            ), dtype=torch.int64)
-        for i in range(batch_size)
-    ]
-
-    print(f"8|\t\tcontext_indexes: {len(context_indexes)}\n")
-
-    return context_indexes
-
-
-if __name__ == "__main__":
-    generate_masks_batched(4, 12, 32)
-=======
-    return torch.cat(all_x, dim=0)
->>>>>>> 1551fd3b
+    return torch.cat(all_x, dim=0)