--- conflicted
+++ resolved
@@ -209,11 +209,7 @@
         self.num_classes = num_classes
         self.representation_size = representation_size
         self.norm_layer = norm_layer
-<<<<<<< HEAD
         self.heads = None  # added
-=======
-        # self.heads = None # added
->>>>>>> 53d65775
 
         # if conv_stem_configs is not None:
         #     # As per https://arxiv.org/abs/2106.14881
